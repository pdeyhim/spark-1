package spark

import java.io.EOFException
import java.net.URL
import java.io.ObjectInputStream
import java.util.concurrent.atomic.AtomicLong
import java.util.HashSet
import java.util.Random
import java.util.Date

import scala.collection.mutable.ArrayBuffer
import scala.collection.mutable.Map
import scala.collection.mutable.HashMap

import org.apache.hadoop.mapred.JobConf
import org.apache.hadoop.mapred.HadoopFileWriter
import org.apache.hadoop.mapred.OutputFormat
import org.apache.hadoop.mapred.TextOutputFormat
import org.apache.hadoop.mapred.SequenceFileOutputFormat
import org.apache.hadoop.mapred.OutputCommitter
import org.apache.hadoop.mapred.FileOutputCommitter
import org.apache.hadoop.io.Writable
import org.apache.hadoop.io.NullWritable
import org.apache.hadoop.io.BytesWritable
import org.apache.hadoop.io.Text

import SparkContext._

/**
 * A Resilient Distributed Dataset (RDD), the basic abstraction in Spark. Represents
 * an immutable, partitioned collection of elements that can be operated on in parallel.
 *
 * Each RDD is characterized by five main properties:
 * - A list of splits (partitions)
 * - A function for computing each split
 * - A list of dependencies on other RDDs
 * - Optionally, a Partitioner for key-value RDDs (e.g. to say that the RDD is hash-partitioned)
 * - Optionally, a list of preferred locations to compute each split on (e.g. block locations for HDFS)
 *
 * All the scheduling and execution in Spark is done based on these methods, allowing each
 * RDD to implement its own way of computing itself.
 *
 * This class also contains transformation methods available on all RDDs (e.g. map and filter).
 * In addition, PairRDDFunctions contains extra methods available on RDDs of key-value pairs,
 * and SequenceFileRDDFunctions contains extra methods for saving RDDs to Hadoop SequenceFiles.
 */
@serializable
abstract class RDD[T: ClassManifest](@transient sc: SparkContext) {
  // Methods that must be implemented by subclasses
  def splits: Array[Split]
  def compute(split: Split): Iterator[T]
  val dependencies: List[Dependency[_]]
  
  // Optionally overridden by subclasses to specify how they are partitioned
  val partitioner: Option[Partitioner] = None

  // Optionally overridden by subclasses to specify placement preferences
  def preferredLocations(split: Split): Seq[String] = Nil
  
  def context = sc
  
  // Get a unique ID for this RDD
  val id = sc.newRddId()
  
  // Variables relating to caching
  private var shouldCache = false
  
  // Change this RDD's caching
  def cache(): RDD[T] = {
    shouldCache = true
    this
  }
  
  // Read this RDD; will read from cache if applicable, or otherwise compute
  final def iterator(split: Split): Iterator[T] = {
    if (shouldCache) {
      SparkEnv.get.cacheTracker.getOrCompute[T](this, split)
    } else {
      compute(split)
    }
  }
  
  // Transformations
  
  def map[U: ClassManifest](f: T => U): RDD[U] = new MappedRDD(this, sc.clean(f))
  
  def flatMap[U: ClassManifest](f: T => Traversable[U]): RDD[U] =
    new FlatMappedRDD(this, sc.clean(f))
  
  def filter(f: T => Boolean): RDD[T] = new FilteredRDD(this, sc.clean(f))

  def sample(withReplacement: Boolean, frac: Double, seed: Int): RDD[T] =
    new SampledRDD(this, withReplacement, frac, seed)

  def union(other: RDD[T]): RDD[T] = new UnionRDD(sc, Array(this, other))

  def ++(other: RDD[T]): RDD[T] = this.union(other)

  def glom(): RDD[Array[T]] = new SplitRDD(this)

  def cartesian[U: ClassManifest](other: RDD[U]): RDD[(T, U)] =
    new CartesianRDD(sc, this, other)

  def groupBy[K: ClassManifest](func: T => K, numSplits: Int): RDD[(K, Seq[T])] =
    this.map(t => (func(t), t)).groupByKey(numSplits)

  def groupBy[K: ClassManifest](func: T => K): RDD[(K, Seq[T])] =
    groupBy[K](func, sc.numCores)

  def pipe(command: String): RDD[String] =
    new PipedRDD(this, command)

  def pipe(command: Seq[String]): RDD[String] =
    new PipedRDD(this, command)

  // Parallel operations
  
  def foreach(f: T => Unit) {
    val cleanF = sc.clean(f)
    sc.runJob(this, (iter: Iterator[T]) => iter.foreach(cleanF))
  }

  def collect(): Array[T] = {
    val results = sc.runJob(this, (iter: Iterator[T]) => iter.toArray)
    Array.concat(results: _*)
  }

  def reduce(f: (T, T) => T): T = {
    val cleanF = sc.clean(f)
    val reducePartition: Iterator[T] => Option[T] = iter => {
      if (iter.hasNext)
        Some(iter.reduceLeft(f))
      else
        None
    }
    val options = sc.runJob(this, reducePartition)
    val results = new ArrayBuffer[T]
    for (opt <- options; elem <- opt)
      results += elem
    if (results.size == 0)
      throw new UnsupportedOperationException("empty collection")
    else
      return results.reduceLeft(f)
  }
  
  def count(): Long = {
    sc.runJob(this, (iter: Iterator[T]) => {
      var result = 0L
      while (iter.hasNext) {
        result += 1L
        iter.next
      }
      result
    }).sum
  }

  def toArray(): Array[T] = collect()
  
  override def toString(): String = {
    "%s(%d)".format(getClass.getSimpleName, id)
  }

  // Take the first num elements of the RDD. This currently scans the partitions
  // *one by one*, so it will be slow if a lot of partitions are required. In that
  // case, use collect() to get the whole RDD instead.
  def take(num: Int): Array[T] = {
    if (num == 0)
      return new Array[T](0)
    val buf = new ArrayBuffer[T]
    var p = 0
    while (buf.size < num && p < splits.size) {
      val left = num - buf.size
      val res = sc.runJob(this, (it: Iterator[T]) => it.take(left).toArray, Array(p))
      buf ++= res(0)
      if (buf.size == num)
        return buf.toArray
      p += 1
    }
    return buf.toArray
  }

  def first: T = take(1) match {
    case Array(t) => t
    case _ => throw new UnsupportedOperationException("empty collection")
  }

  def saveAsTextFile(path: String) {
    this.map( x => (NullWritable.get(), new Text(x.toString))).saveAsHadoopFile[TextOutputFormat[NullWritable, Text], FileOutputCommitter](path)
  }

  def saveAsObjectFile(path: String) {
    this.glom.map( x => (NullWritable.get(), new BytesWritable(Utils.serialize(x))) ).saveAsSequenceFile(path)
  }
}

class MappedRDD[U: ClassManifest, T: ClassManifest](
  prev: RDD[T], f: T => U)
extends RDD[U](prev.context) {
  override def splits = prev.splits
  override val dependencies = List(new OneToOneDependency(prev))
  override def compute(split: Split) = prev.iterator(split).map(f)
}

class FlatMappedRDD[U: ClassManifest, T: ClassManifest](
  prev: RDD[T], f: T => Traversable[U])
extends RDD[U](prev.context) {
  override def splits = prev.splits
  override val dependencies = List(new OneToOneDependency(prev))
  override def compute(split: Split) = prev.iterator(split).flatMap(f)
}

class FilteredRDD[T: ClassManifest](
  prev: RDD[T], f: T => Boolean)
extends RDD[T](prev.context) {
  override def splits = prev.splits
  override val dependencies = List(new OneToOneDependency(prev))
  override def compute(split: Split) = prev.iterator(split).filter(f)
}

class SplitRDD[T: ClassManifest](prev: RDD[T])
extends RDD[Array[T]](prev.context) {
  override def splits = prev.splits
  override val dependencies = List(new OneToOneDependency(prev))
  override def compute(split: Split) = Array(prev.iterator(split).toArray).iterator
<<<<<<< HEAD
}


@serializable class PairRDDExtras[K: ClassManifest, V: ClassManifest](self: RDD[(K, V)]) extends Logging {
  def reduceByKeyToDriver(func: (V, V) => V): Map[K, V] = {
    def mergeMaps(m1: HashMap[K, V], m2: HashMap[K, V]): HashMap[K, V] = {
      for ((k, v) <- m2) {
        m1.get(k) match {
          case None => m1(k) = v
          case Some(w) => m1(k) = func(w, v)
        }
      }
      return m1
    }
    self.map(pair => HashMap(pair)).reduce(mergeMaps)
  }

  def combineByKey[C](createCombiner: V => C,
                      mergeValue: (C, V) => C,
                      mergeCombiners: (C, C) => C,
                      numSplits: Int)
  : RDD[(K, C)] =
  {
    val aggregator = new Aggregator[K, V, C](createCombiner, mergeValue, mergeCombiners)
    val partitioner = new HashPartitioner(numSplits)
    new ShuffledRDD(self, aggregator, partitioner)
  }

  def reduceByKey(func: (V, V) => V, numSplits: Int): RDD[(K, V)] = {
    combineByKey[V]((v: V) => v, func, func, numSplits)
  }

  def groupByKey(numSplits: Int): RDD[(K, Seq[V])] = {
    def createCombiner(v: V) = ArrayBuffer(v)
    def mergeValue(buf: ArrayBuffer[V], v: V) = buf += v
    def mergeCombiners(b1: ArrayBuffer[V], b2: ArrayBuffer[V]) = b1 ++= b2
    val bufs = combineByKey[ArrayBuffer[V]](
      createCombiner _, mergeValue _, mergeCombiners _, numSplits)
    bufs.asInstanceOf[RDD[(K, Seq[V])]]
  }

  def join[W](other: RDD[(K, W)], numSplits: Int): RDD[(K, (V, W))] = {
    val vs: RDD[(K, Either[V, W])] = self.map { case (k, v) => (k, Left(v)) }
    val ws: RDD[(K, Either[V, W])] = other.map { case (k, w) => (k, Right(w)) }
    (vs ++ ws).groupByKey(numSplits).flatMap {
      case (k, seq) => {
        val vbuf = new ArrayBuffer[V]
        val wbuf = new ArrayBuffer[W]
        seq.foreach(_ match {
          case Left(v) => vbuf += v
          case Right(w) => wbuf += w
        })
        for (v <- vbuf; w <- wbuf) yield (k, (v, w))
      }
    }
  }

  def leftOuterJoin[W](other: RDD[(K, W)], numSplits: Int): RDD[(K, (V, Option[W]))] = {
    val vs: RDD[(K, Either[V, W])] = self.map { case (k, v) => (k, Left(v)) }
    val ws: RDD[(K, Either[V, W])] = other.map { case (k, w) => (k, Right(w)) }
    (vs ++ ws).groupByKey(numSplits).flatMap {
      case (k, seq) => {
        val vbuf = new ArrayBuffer[V]
        val wbuf = new ArrayBuffer[Option[W]]
        seq.foreach(_ match {
          case Left(v) => vbuf += v
          case Right(w) => wbuf += Some(w)
        })
        if (wbuf.isEmpty) {
          wbuf += None
        }
        for (v <- vbuf; w <- wbuf) yield (k, (v, w))
      }
    }
  }

  def rightOuterJoin[W](other: RDD[(K, W)], numSplits: Int): RDD[(K, (Option[V], W))] = {
    val vs: RDD[(K, Either[V, W])] = self.map { case (k, v) => (k, Left(v)) }
    val ws: RDD[(K, Either[V, W])] = other.map { case (k, w) => (k, Right(w)) }
    (vs ++ ws).groupByKey(numSplits).flatMap {
      case (k, seq) => {
        val vbuf = new ArrayBuffer[Option[V]]
        val wbuf = new ArrayBuffer[W]
        seq.foreach(_ match {
          case Left(v) => vbuf += Some(v)
          case Right(w) => wbuf += w
        })
        if (vbuf.isEmpty) {
          vbuf += None
        }
        for (v <- vbuf; w <- wbuf) yield (k, (v, w))
      }
    }
  }

  def combineByKey[C](createCombiner: V => C,
                      mergeValue: (C, V) => C,
                      mergeCombiners: (C, C) => C)
  : RDD[(K, C)] = {
    combineByKey(createCombiner, mergeValue, mergeCombiners, numCores)
  }

  def reduceByKey(func: (V, V) => V): RDD[(K, V)] = {
    reduceByKey(func, numCores)
  }

  def groupByKey(): RDD[(K, Seq[V])] = {
    groupByKey(numCores)
  }

  def join[W](other: RDD[(K, W)]): RDD[(K, (V, W))] = {
    join(other, numCores)
  }

  def leftOuterJoin[W](other: RDD[(K, W)]): RDD[(K, (V, Option[W]))] = {
    leftOuterJoin(other, numCores)
  }

  def rightOuterJoin[W](other: RDD[(K, W)]): RDD[(K, (Option[V], W))] = {
    rightOuterJoin(other, numCores)
  }

  def numCores = self.context.numCores

  def collectAsMap(): Map[K, V] = HashMap(self.collect(): _*)
  
  def mapValues[U](f: V => U): RDD[(K, U)] = {
    val cleanF = self.context.clean(f)
    new MappedValuesRDD(self, cleanF)
  }
  
  def flatMapValues[U](f: V => Traversable[U]): RDD[(K, U)] = {
    val cleanF = self.context.clean(f)
    new FlatMappedValuesRDD(self, cleanF)
  }
  
  def groupWith[W](other: RDD[(K, W)]): RDD[(K, (Seq[V], Seq[W]))] = {
    val part = self.partitioner match {
      case Some(p) => p
      case None => new HashPartitioner(numCores)
    }
    new CoGroupedRDD[K](Seq(self.asInstanceOf[RDD[(_, _)]], other.asInstanceOf[RDD[(_, _)]]), part).map {
      case (k, Seq(vs, ws)) =>
        (k, (vs.asInstanceOf[Seq[V]], ws.asInstanceOf[Seq[W]]))
    }
  }
  
  def groupWith[W1, W2](other1: RDD[(K, W1)], other2: RDD[(K, W2)])
      : RDD[(K, (Seq[V], Seq[W1], Seq[W2]))] = {
    val part = self.partitioner match {
      case Some(p) => p
      case None => new HashPartitioner(numCores)
    }
    new CoGroupedRDD[K](
        Seq(self.asInstanceOf[RDD[(_, _)]], 
            other1.asInstanceOf[RDD[(_, _)]], 
            other2.asInstanceOf[RDD[(_, _)]]),
        part).map {
      case (k, Seq(vs, w1s, w2s)) =>
        (k, (vs.asInstanceOf[Seq[V]], w1s.asInstanceOf[Seq[W1]], w2s.asInstanceOf[Seq[W2]]))
    }
  }
  
  def saveAsHadoopFile (path: String, jobConf: JobConf) {
    saveAsHadoopFile(path, jobConf.getOutputKeyClass, jobConf.getOutputValueClass, jobConf.getOutputFormat().getClass.asInstanceOf[Class[OutputFormat[AnyRef,AnyRef]]], jobConf.getOutputCommitter().getClass.asInstanceOf[Class[OutputCommitter]], jobConf)
  }

  def saveAsHadoopFile [F <: OutputFormat[K,V], C <: OutputCommitter] (path: String) (implicit fm: ClassManifest[F], cm: ClassManifest[C]) {
    saveAsHadoopFile(path, fm.erasure.asInstanceOf[Class[F]], cm.erasure.asInstanceOf[Class[C]])
  }
  
  def saveAsHadoopFile(path: String, outputFormatClass: Class[_ <: OutputFormat[K,V]], outputCommitterClass: Class[_ <: OutputCommitter]) {
    saveAsHadoopFile(path,  implicitly[ClassManifest[K]].erasure, implicitly[ClassManifest[V]].erasure, outputFormatClass, outputCommitterClass)
  }

  def saveAsHadoopFile(path: String, keyClass: Class[_], valueClass: Class[_], outputFormatClass: Class[_ <: OutputFormat[_,_]], outputCommitterClass: Class[_ <: OutputCommitter]) {
    saveAsHadoopFile(path, keyClass, valueClass, outputFormatClass, outputCommitterClass, null)
  }
  
  private def saveAsHadoopFile(path: String, keyClass: Class[_], valueClass: Class[_], outputFormatClass: Class[_ <: OutputFormat[_,_]], outputCommitterClass: Class[_ <: OutputCommitter], jobConf: JobConf) {
    logInfo ("Saving as hadoop file of type (" + keyClass.getSimpleName+ "," +valueClass.getSimpleName+ ")" ) 
    val writer = new HadoopFileWriter(path, 
                                      keyClass, 
                                      valueClass, 
                                      outputFormatClass.asInstanceOf[Class[OutputFormat[AnyRef,AnyRef]]],
                                      outputCommitterClass.asInstanceOf[Class[OutputCommitter]],
                                      null)
    writer.preSetup()

    def writeToFile (context: TaskContext, iter: Iterator[(K,V)]): HadoopFileWriter = {
      writer.setup(context.stageId, context.splitId, context.attemptId)
      writer.open()
      
      var count = 0
      while(iter.hasNext) {
        val record = iter.next
        count += 1
        writer.write(record._1.asInstanceOf[AnyRef], record._2.asInstanceOf[AnyRef])
      }
    
      writer.close()
      return writer
    }

    self.context.runJob(self, writeToFile _ ).foreach(_.commit())
    writer.cleanup()
  }

  def getKeyClass() = implicitly[ClassManifest[K]].erasure

  def getValueClass() = implicitly[ClassManifest[V]].erasure
}

@serializable
class SequencePairRDDExtras[K <% Writable: ClassManifest, V <% Writable : ClassManifest](self: RDD[(K,V)]) extends Logging { 
  
  def getWritableClass[T <% Writable: ClassManifest](): Class[_ <: Writable] = {
    val c = {
      if (classOf[Writable].isAssignableFrom(classManifest[T].erasure)) 
        classManifest[T].erasure
      else
        implicitly[T => Writable].getClass.getMethods()(0).getReturnType
    }
    c.asInstanceOf[Class[ _ <: Writable]]
  }

  def saveAsSequenceFile(path: String) {
    
    def anyToWritable[U <% Writable](u: U): Writable = u

    val keyClass = getWritableClass[K]
    val valueClass = getWritableClass[V]
    val convertKey = !classOf[Writable].isAssignableFrom(self.getKeyClass)
    val convertValue = !classOf[Writable].isAssignableFrom(self.getValueClass)
  
    logInfo("Saving as sequence file of type (" + keyClass.getSimpleName + "," + valueClass.getSimpleName + ")" ) 
    if (!convertKey && !convertValue) {
      self.saveAsHadoopFile(path, keyClass, valueClass, classOf[SequenceFileOutputFormat[Writable,Writable]], classOf[FileOutputCommitter]) 
    } else if (!convertKey && convertValue) {
      self.map(x => (x._1,anyToWritable(x._2))).saveAsHadoopFile(path, keyClass, valueClass, classOf[SequenceFileOutputFormat[Writable,Writable]], classOf[FileOutputCommitter]) 
    } else if (convertKey && !convertValue) {
      self.map(x => (anyToWritable(x._1),x._2)).saveAsHadoopFile(path, keyClass, valueClass, classOf[SequenceFileOutputFormat[Writable,Writable]], classOf[FileOutputCommitter]) 
    } else if (convertKey && convertValue) {
      self.map(x => (anyToWritable(x._1),anyToWritable(x._2))).saveAsHadoopFile(path, keyClass, valueClass, classOf[SequenceFileOutputFormat[Writable,Writable]], classOf[FileOutputCommitter]) 
    } 
  }

  def lookup(key: K): Seq[V] = {
    self.partitioner match {
      case Some(p) =>
        val index = p.getPartition(key)
        def process(it: Iterator[(K, V)]): Seq[V] = {
          val buf = new ArrayBuffer[V]
          for ((k, v) <- it if k == key)
            buf += v
          buf
        }
        val res = self.context.runJob(self, process _, Array(index))
        res(0)
      case None =>
        throw new UnsupportedOperationException("lookup() called on an RDD without a partitioner")
    }
  }
}

class MappedValuesRDD[K, V, U](
  prev: RDD[(K, V)], f: V => U)
extends RDD[(K, U)](prev.context) {
  override def splits = prev.splits
  override val dependencies = List(new OneToOneDependency(prev))
  override val partitioner = prev.partitioner
  override def compute(split: Split) =
    prev.iterator(split).map{case (k, v) => (k, f(v))}
}

class FlatMappedValuesRDD[K, V, U](
  prev: RDD[(K, V)], f: V => Traversable[U])
extends RDD[(K, U)](prev.context) {
  override def splits = prev.splits
  override val dependencies = List(new OneToOneDependency(prev))
  override val partitioner = prev.partitioner
  override def compute(split: Split) = {
    prev.iterator(split).flatMap {
      case (k, v) => f(v).map(x => (k, x))
    }
  }
=======
>>>>>>> d05fea24
}<|MERGE_RESOLUTION|>--- conflicted
+++ resolved
@@ -222,293 +222,4 @@
   override def splits = prev.splits
   override val dependencies = List(new OneToOneDependency(prev))
   override def compute(split: Split) = Array(prev.iterator(split).toArray).iterator
-<<<<<<< HEAD
-}
-
-
-@serializable class PairRDDExtras[K: ClassManifest, V: ClassManifest](self: RDD[(K, V)]) extends Logging {
-  def reduceByKeyToDriver(func: (V, V) => V): Map[K, V] = {
-    def mergeMaps(m1: HashMap[K, V], m2: HashMap[K, V]): HashMap[K, V] = {
-      for ((k, v) <- m2) {
-        m1.get(k) match {
-          case None => m1(k) = v
-          case Some(w) => m1(k) = func(w, v)
-        }
-      }
-      return m1
-    }
-    self.map(pair => HashMap(pair)).reduce(mergeMaps)
-  }
-
-  def combineByKey[C](createCombiner: V => C,
-                      mergeValue: (C, V) => C,
-                      mergeCombiners: (C, C) => C,
-                      numSplits: Int)
-  : RDD[(K, C)] =
-  {
-    val aggregator = new Aggregator[K, V, C](createCombiner, mergeValue, mergeCombiners)
-    val partitioner = new HashPartitioner(numSplits)
-    new ShuffledRDD(self, aggregator, partitioner)
-  }
-
-  def reduceByKey(func: (V, V) => V, numSplits: Int): RDD[(K, V)] = {
-    combineByKey[V]((v: V) => v, func, func, numSplits)
-  }
-
-  def groupByKey(numSplits: Int): RDD[(K, Seq[V])] = {
-    def createCombiner(v: V) = ArrayBuffer(v)
-    def mergeValue(buf: ArrayBuffer[V], v: V) = buf += v
-    def mergeCombiners(b1: ArrayBuffer[V], b2: ArrayBuffer[V]) = b1 ++= b2
-    val bufs = combineByKey[ArrayBuffer[V]](
-      createCombiner _, mergeValue _, mergeCombiners _, numSplits)
-    bufs.asInstanceOf[RDD[(K, Seq[V])]]
-  }
-
-  def join[W](other: RDD[(K, W)], numSplits: Int): RDD[(K, (V, W))] = {
-    val vs: RDD[(K, Either[V, W])] = self.map { case (k, v) => (k, Left(v)) }
-    val ws: RDD[(K, Either[V, W])] = other.map { case (k, w) => (k, Right(w)) }
-    (vs ++ ws).groupByKey(numSplits).flatMap {
-      case (k, seq) => {
-        val vbuf = new ArrayBuffer[V]
-        val wbuf = new ArrayBuffer[W]
-        seq.foreach(_ match {
-          case Left(v) => vbuf += v
-          case Right(w) => wbuf += w
-        })
-        for (v <- vbuf; w <- wbuf) yield (k, (v, w))
-      }
-    }
-  }
-
-  def leftOuterJoin[W](other: RDD[(K, W)], numSplits: Int): RDD[(K, (V, Option[W]))] = {
-    val vs: RDD[(K, Either[V, W])] = self.map { case (k, v) => (k, Left(v)) }
-    val ws: RDD[(K, Either[V, W])] = other.map { case (k, w) => (k, Right(w)) }
-    (vs ++ ws).groupByKey(numSplits).flatMap {
-      case (k, seq) => {
-        val vbuf = new ArrayBuffer[V]
-        val wbuf = new ArrayBuffer[Option[W]]
-        seq.foreach(_ match {
-          case Left(v) => vbuf += v
-          case Right(w) => wbuf += Some(w)
-        })
-        if (wbuf.isEmpty) {
-          wbuf += None
-        }
-        for (v <- vbuf; w <- wbuf) yield (k, (v, w))
-      }
-    }
-  }
-
-  def rightOuterJoin[W](other: RDD[(K, W)], numSplits: Int): RDD[(K, (Option[V], W))] = {
-    val vs: RDD[(K, Either[V, W])] = self.map { case (k, v) => (k, Left(v)) }
-    val ws: RDD[(K, Either[V, W])] = other.map { case (k, w) => (k, Right(w)) }
-    (vs ++ ws).groupByKey(numSplits).flatMap {
-      case (k, seq) => {
-        val vbuf = new ArrayBuffer[Option[V]]
-        val wbuf = new ArrayBuffer[W]
-        seq.foreach(_ match {
-          case Left(v) => vbuf += Some(v)
-          case Right(w) => wbuf += w
-        })
-        if (vbuf.isEmpty) {
-          vbuf += None
-        }
-        for (v <- vbuf; w <- wbuf) yield (k, (v, w))
-      }
-    }
-  }
-
-  def combineByKey[C](createCombiner: V => C,
-                      mergeValue: (C, V) => C,
-                      mergeCombiners: (C, C) => C)
-  : RDD[(K, C)] = {
-    combineByKey(createCombiner, mergeValue, mergeCombiners, numCores)
-  }
-
-  def reduceByKey(func: (V, V) => V): RDD[(K, V)] = {
-    reduceByKey(func, numCores)
-  }
-
-  def groupByKey(): RDD[(K, Seq[V])] = {
-    groupByKey(numCores)
-  }
-
-  def join[W](other: RDD[(K, W)]): RDD[(K, (V, W))] = {
-    join(other, numCores)
-  }
-
-  def leftOuterJoin[W](other: RDD[(K, W)]): RDD[(K, (V, Option[W]))] = {
-    leftOuterJoin(other, numCores)
-  }
-
-  def rightOuterJoin[W](other: RDD[(K, W)]): RDD[(K, (Option[V], W))] = {
-    rightOuterJoin(other, numCores)
-  }
-
-  def numCores = self.context.numCores
-
-  def collectAsMap(): Map[K, V] = HashMap(self.collect(): _*)
-  
-  def mapValues[U](f: V => U): RDD[(K, U)] = {
-    val cleanF = self.context.clean(f)
-    new MappedValuesRDD(self, cleanF)
-  }
-  
-  def flatMapValues[U](f: V => Traversable[U]): RDD[(K, U)] = {
-    val cleanF = self.context.clean(f)
-    new FlatMappedValuesRDD(self, cleanF)
-  }
-  
-  def groupWith[W](other: RDD[(K, W)]): RDD[(K, (Seq[V], Seq[W]))] = {
-    val part = self.partitioner match {
-      case Some(p) => p
-      case None => new HashPartitioner(numCores)
-    }
-    new CoGroupedRDD[K](Seq(self.asInstanceOf[RDD[(_, _)]], other.asInstanceOf[RDD[(_, _)]]), part).map {
-      case (k, Seq(vs, ws)) =>
-        (k, (vs.asInstanceOf[Seq[V]], ws.asInstanceOf[Seq[W]]))
-    }
-  }
-  
-  def groupWith[W1, W2](other1: RDD[(K, W1)], other2: RDD[(K, W2)])
-      : RDD[(K, (Seq[V], Seq[W1], Seq[W2]))] = {
-    val part = self.partitioner match {
-      case Some(p) => p
-      case None => new HashPartitioner(numCores)
-    }
-    new CoGroupedRDD[K](
-        Seq(self.asInstanceOf[RDD[(_, _)]], 
-            other1.asInstanceOf[RDD[(_, _)]], 
-            other2.asInstanceOf[RDD[(_, _)]]),
-        part).map {
-      case (k, Seq(vs, w1s, w2s)) =>
-        (k, (vs.asInstanceOf[Seq[V]], w1s.asInstanceOf[Seq[W1]], w2s.asInstanceOf[Seq[W2]]))
-    }
-  }
-  
-  def saveAsHadoopFile (path: String, jobConf: JobConf) {
-    saveAsHadoopFile(path, jobConf.getOutputKeyClass, jobConf.getOutputValueClass, jobConf.getOutputFormat().getClass.asInstanceOf[Class[OutputFormat[AnyRef,AnyRef]]], jobConf.getOutputCommitter().getClass.asInstanceOf[Class[OutputCommitter]], jobConf)
-  }
-
-  def saveAsHadoopFile [F <: OutputFormat[K,V], C <: OutputCommitter] (path: String) (implicit fm: ClassManifest[F], cm: ClassManifest[C]) {
-    saveAsHadoopFile(path, fm.erasure.asInstanceOf[Class[F]], cm.erasure.asInstanceOf[Class[C]])
-  }
-  
-  def saveAsHadoopFile(path: String, outputFormatClass: Class[_ <: OutputFormat[K,V]], outputCommitterClass: Class[_ <: OutputCommitter]) {
-    saveAsHadoopFile(path,  implicitly[ClassManifest[K]].erasure, implicitly[ClassManifest[V]].erasure, outputFormatClass, outputCommitterClass)
-  }
-
-  def saveAsHadoopFile(path: String, keyClass: Class[_], valueClass: Class[_], outputFormatClass: Class[_ <: OutputFormat[_,_]], outputCommitterClass: Class[_ <: OutputCommitter]) {
-    saveAsHadoopFile(path, keyClass, valueClass, outputFormatClass, outputCommitterClass, null)
-  }
-  
-  private def saveAsHadoopFile(path: String, keyClass: Class[_], valueClass: Class[_], outputFormatClass: Class[_ <: OutputFormat[_,_]], outputCommitterClass: Class[_ <: OutputCommitter], jobConf: JobConf) {
-    logInfo ("Saving as hadoop file of type (" + keyClass.getSimpleName+ "," +valueClass.getSimpleName+ ")" ) 
-    val writer = new HadoopFileWriter(path, 
-                                      keyClass, 
-                                      valueClass, 
-                                      outputFormatClass.asInstanceOf[Class[OutputFormat[AnyRef,AnyRef]]],
-                                      outputCommitterClass.asInstanceOf[Class[OutputCommitter]],
-                                      null)
-    writer.preSetup()
-
-    def writeToFile (context: TaskContext, iter: Iterator[(K,V)]): HadoopFileWriter = {
-      writer.setup(context.stageId, context.splitId, context.attemptId)
-      writer.open()
-      
-      var count = 0
-      while(iter.hasNext) {
-        val record = iter.next
-        count += 1
-        writer.write(record._1.asInstanceOf[AnyRef], record._2.asInstanceOf[AnyRef])
-      }
-    
-      writer.close()
-      return writer
-    }
-
-    self.context.runJob(self, writeToFile _ ).foreach(_.commit())
-    writer.cleanup()
-  }
-
-  def getKeyClass() = implicitly[ClassManifest[K]].erasure
-
-  def getValueClass() = implicitly[ClassManifest[V]].erasure
-}
-
-@serializable
-class SequencePairRDDExtras[K <% Writable: ClassManifest, V <% Writable : ClassManifest](self: RDD[(K,V)]) extends Logging { 
-  
-  def getWritableClass[T <% Writable: ClassManifest](): Class[_ <: Writable] = {
-    val c = {
-      if (classOf[Writable].isAssignableFrom(classManifest[T].erasure)) 
-        classManifest[T].erasure
-      else
-        implicitly[T => Writable].getClass.getMethods()(0).getReturnType
-    }
-    c.asInstanceOf[Class[ _ <: Writable]]
-  }
-
-  def saveAsSequenceFile(path: String) {
-    
-    def anyToWritable[U <% Writable](u: U): Writable = u
-
-    val keyClass = getWritableClass[K]
-    val valueClass = getWritableClass[V]
-    val convertKey = !classOf[Writable].isAssignableFrom(self.getKeyClass)
-    val convertValue = !classOf[Writable].isAssignableFrom(self.getValueClass)
-  
-    logInfo("Saving as sequence file of type (" + keyClass.getSimpleName + "," + valueClass.getSimpleName + ")" ) 
-    if (!convertKey && !convertValue) {
-      self.saveAsHadoopFile(path, keyClass, valueClass, classOf[SequenceFileOutputFormat[Writable,Writable]], classOf[FileOutputCommitter]) 
-    } else if (!convertKey && convertValue) {
-      self.map(x => (x._1,anyToWritable(x._2))).saveAsHadoopFile(path, keyClass, valueClass, classOf[SequenceFileOutputFormat[Writable,Writable]], classOf[FileOutputCommitter]) 
-    } else if (convertKey && !convertValue) {
-      self.map(x => (anyToWritable(x._1),x._2)).saveAsHadoopFile(path, keyClass, valueClass, classOf[SequenceFileOutputFormat[Writable,Writable]], classOf[FileOutputCommitter]) 
-    } else if (convertKey && convertValue) {
-      self.map(x => (anyToWritable(x._1),anyToWritable(x._2))).saveAsHadoopFile(path, keyClass, valueClass, classOf[SequenceFileOutputFormat[Writable,Writable]], classOf[FileOutputCommitter]) 
-    } 
-  }
-
-  def lookup(key: K): Seq[V] = {
-    self.partitioner match {
-      case Some(p) =>
-        val index = p.getPartition(key)
-        def process(it: Iterator[(K, V)]): Seq[V] = {
-          val buf = new ArrayBuffer[V]
-          for ((k, v) <- it if k == key)
-            buf += v
-          buf
-        }
-        val res = self.context.runJob(self, process _, Array(index))
-        res(0)
-      case None =>
-        throw new UnsupportedOperationException("lookup() called on an RDD without a partitioner")
-    }
-  }
-}
-
-class MappedValuesRDD[K, V, U](
-  prev: RDD[(K, V)], f: V => U)
-extends RDD[(K, U)](prev.context) {
-  override def splits = prev.splits
-  override val dependencies = List(new OneToOneDependency(prev))
-  override val partitioner = prev.partitioner
-  override def compute(split: Split) =
-    prev.iterator(split).map{case (k, v) => (k, f(v))}
-}
-
-class FlatMappedValuesRDD[K, V, U](
-  prev: RDD[(K, V)], f: V => Traversable[U])
-extends RDD[(K, U)](prev.context) {
-  override def splits = prev.splits
-  override val dependencies = List(new OneToOneDependency(prev))
-  override val partitioner = prev.partitioner
-  override def compute(split: Split) = {
-    prev.iterator(split).flatMap {
-      case (k, v) => f(v).map(x => (k, x))
-    }
-  }
-=======
->>>>>>> d05fea24
 }